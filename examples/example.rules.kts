--- conflicted
+++ resolved
@@ -404,8 +404,6 @@
             if (!hasCuratedCopyrightHolders) {
                 return false
             }
-<<<<<<< HEAD
-=======
 
             // if there is no curated copyrights, skip the check
             if (pkg.curations.isEmpty()) {
@@ -421,7 +419,6 @@
             if (!hasCuratedCopyrightHolders) {
                 return false
             }
->>>>>>> d63e3a38
 
             val scannerRun = ruleSet.ortResult.scanner ?: return false
             val packageProvenances = scannerRun.provenances.associateBy { it.id }
