--- conflicted
+++ resolved
@@ -1088,507 +1088,4 @@
             result.additionalData shouldBe expectedAdditionalData
         }
     }
-<<<<<<< HEAD
-})
-
-/** A test user ID. */
-private const val USER = "fossIdTestUser"
-
-/** An API key used by tests. */
-private const val API_KEY = "fossId-API-key"
-
-/** A test project name. */
-private const val PROJECT = "fossId-test-project"
-
-/** A (resolved) test revision. */
-private const val REVISION = "0123456789012345678901234567890123456789"
-
-/** The version to be reported by the FossID server. */
-private const val FOSSID_VERSION = "2021.2.2"
-
-/** A test scan ID that is returned by default when mocking the creation of a scan. */
-private const val SCAN_ID = 1
-
-/** An [IgnoreRule], returned by default wrapped in a list when mocking the listing of exclusion rules. */
-private val IGNORE_RULE = IgnoreRule(1, RuleType.EXTENSION, ".docx", SCAN_ID, "2021-06-09 14:45:25")
-
-/** The default scope used when creating ignore rule. */
-private val DEFAULT_IGNORE_RULE_SCOPE = RuleScope.SCAN
-
-/**
- * Create a new [FossId] instance with the specified [config].
- */
-private fun createFossId(config: FossIdConfig): FossId = FossId("FossId", config, ScannerWrapperConfig.EMPTY)
-
-/**
- * Create a standard [FossIdConfig] whose properties can be partly specified.
- */
-private fun createConfig(
-    waitForResult: Boolean = true,
-    deltaScans: Boolean = true,
-    deltaScanLimit: Int = Int.MAX_VALUE,
-    fetchSnippetMatchedLines: Boolean = false
-): FossIdConfig {
-    val config = FossIdConfig(
-        serverUrl = "https://www.example.org/fossid",
-        user = USER,
-        apiKey = API_KEY,
-        waitForResult = waitForResult,
-        keepFailedScans = false,
-        deltaScans = deltaScans,
-        deltaScanLimit = deltaScanLimit,
-        detectLicenseDeclarations = false,
-        detectCopyrightStatements = false,
-        timeout = 60,
-        fetchSnippetMatchedLines = fetchSnippetMatchedLines,
-        options = emptyMap()
-    )
-
-    val namingProvider = createNamingProviderMock()
-    val configSpy = spyk(config)
-    every { configSpy.createNamingProvider() } returns namingProvider
-
-    return configSpy
-}
-
-/**
- * Create a mock [FossIdNamingProvider] that returns deterministic names derived from the parameters provided to its
- * _createXXX()_ functions.
- */
-private fun createNamingProviderMock(): FossIdNamingProvider {
-    val counter = AtomicInteger()
-    val provider = mockk<FossIdNamingProvider>()
-
-    every { provider.createProjectCode(any()) } answers {
-        projectCode(firstArg())
-    }
-
-    every { provider.createScanCode(any(), any(), any()) } answers {
-        scanCode(firstArg(), secondArg(), index = counter.incrementAndGet())
-    }
-
-    return provider
-}
-
-/**
- * Create a mock for the [FossIdRestService]. The mock is prepared to return its version. (This is queried directly
- * in the constructor of [FossId].)
- */
-private fun createServiceMock(): FossIdServiceWithVersion {
-    val service = mockk<FossIdServiceWithVersion>()
-
-    coEvery { service.version } returns FOSSID_VERSION
-
-    return service
-}
-
-/**
- * Create a mock for the [VersionControlSystem]. The mock is prepared to always return 'master' for the default branch
- * name.
- */
-private fun createVersionControlSystemMock(): VersionControlSystem {
-    val vcs = mockk<VersionControlSystem>()
-
-    coEvery { vcs.getDefaultBranchName(any()) } returns "master"
-
-    return vcs
-}
-
-/**
- * Generate a project code for the project with the given [name].
- */
-private fun projectCode(name: String): String = "$name:projectCode"
-
-/**
- * Generate a synthetic scan code for the project with the given [name], [tag], and [index].
- */
-private fun scanCode(name: String, tag: FossId.DeltaTag? = null, index: Int = 1): String =
-    "$name:${tag?.name}:scanCode$index"
-
-/**
- * Create a mock [UnversionedScanDescription] that returns the given [state].
- */
-private fun createScanDescription(state: ScanStatus): UnversionedScanDescription {
-    val description = mockk<UnversionedScanDescription>()
-    every { description.status } returns state
-    every { description.comment } returns "status$state"
-    return description
-}
-
-/**
- * Create a mock [Scan] with the given properties.
- */
-private fun createScan(
-    url: String,
-    revision: String,
-    scanCode: String,
-    scanId: Int = SCAN_ID,
-    comment: String = "master"
-): Scan {
-    val scan = mockk<Scan>()
-    every { scan.gitRepoUrl } returns url
-    every { scan.gitBranch } returns revision
-    every { scan.code } returns scanCode
-    every { scan.id } returns scanId
-    every { scan.isArchived } returns null
-    every { scan.comment } returns comment
-    return scan
-}
-
-/**
- * Create a [VcsInfo] object for a project with the given [name][projectName] and the optional parameters for [type],
- * [path], and [revision].
- */
-private fun createVcsInfo(
-    projectName: String = PROJECT,
-    type: VcsType = VcsType.GIT,
-    path: String = "",
-    revision: String = REVISION
-): VcsInfo = VcsInfo(type = type, path = path, revision = revision, url = "https://github.com/test/$projectName.git")
-
-/**
- * Create a test [Identifier] with properties derived from the given [index].
- */
-private fun createIdentifier(index: Int = 1): Identifier =
-    Identifier(type = "test", namespace = "test-ns", name = "test$index", version = "1.0.$index")
-
-/**
- * Create a test [Package] with the given [id] , [vcsInfo], and [authors].
- */
-private fun createPackage(id: Identifier, vcsInfo: VcsInfo, authors: Set<String> = emptySet()): Package =
-    Package.EMPTY.copy(
-        id = id,
-        vcsProcessed = vcsInfo,
-        authors = authors,
-        // TODO: Check if package manager support native copyright holders
-        copyrightHolders = emptySet(),
-    )
-
-/**
- * Generate the path to a test file based on the given [index].
- */
-private fun filePath(index: Int): String = "/path/to/file$index.kt"
-
-/**
- * Create a [TextLocation] that references a test file without any line information.
- */
-private fun textLocation(fileIndex: Int): TextLocation =
-    TextLocation(filePath(fileIndex), TextLocation.UNKNOWN_LINE, TextLocation.UNKNOWN_LINE)
-
-/**
- * Create an [IdentifiedFile] based on the given [index].
- */
-private fun createIdentifiedFile(index: Int): IdentifiedFile {
-    val file = IdentifiedFile(
-        comment = null,
-        identificationId = index,
-        identificationCopyright = "copyright$index",
-        isDistributed = index,
-        rowId = index,
-        userName = "$USER$index",
-        userSurname = null,
-        userUsername = null
-    )
-
-    val license = org.ossreviewtoolkit.clients.fossid.model.identification.identifiedFiles.License(
-        fileLicenseMatchType = LicenseMatchType.SNIPPET,
-        id = index,
-        identifier = "lic$index",
-        isFoss = 0,
-        isOsiApproved = 0,
-        isSpdxStandard = 0,
-        name = "name$index"
-    )
-
-    file.file = org.ossreviewtoolkit.clients.fossid.model.identification.identifiedFiles.File(
-        id = "identified$index",
-        licenseIdentifier = "licenseIdentifier1",
-        licenseIncludeInReport = false,
-        licenseIsCopyleft = false,
-        licenseIsFoss = true,
-        licenseIsSpdxStandard = false,
-        licenseMatchType = null,
-        licenseName = "license$index",
-        licenses = mutableMapOf(index to license),
-        md5 = null,
-        path = filePath(index),
-        sha1 = null,
-        sha256 = null
-    )
-
-    return file
-}
-
-/**
- * Create a [MarkedAsIdentifiedFile] based on the given [index].
- */
-private fun createMarkedIdentifiedFile(index: Int): MarkedAsIdentifiedFile {
-    val file = MarkedAsIdentifiedFile(
-        identificationId = index,
-        identificationCopyright = "copyrightMarked$index",
-        isDistributed = index,
-        rowId = index,
-        comment = null
-    )
-
-    val license = License(index, LicenseMatchType.FILE, index, index, index, index, "created$index", "updated$index")
-
-    license.file = LicenseFile(
-        licenseIdentifier = "licenseMarkedIdentifier$index",
-        licenseIncludeInReport = true,
-        licenseIsCopyleft = false,
-        licenseIsFoss = true,
-        licenseIsSpdxStandard = true,
-        licenseName = "test$index"
-    )
-
-    file.file = org.ossreviewtoolkit.clients.fossid.model.identification.markedAsIdentified.File(
-        id = "marked$index",
-        md5 = null,
-        path = filePath(index),
-        sha1 = null,
-        sha256 = null,
-        size = index,
-        licenses = mutableMapOf(index to license)
-    )
-
-    return file
-}
-
-/**
- * Create an [IgnoredFile] based on the given [index].
- */
-private fun createIgnoredFile(index: Int): IgnoredFile =
-    IgnoredFile(id = index, path = filePath(index), reason = "ignoreReason$index", matchType = "match$index")
-
-/**
- * Generate a string representing a pending file based on the given [index].
- */
-private fun createPendingFile(index: Int): String = "/pending/file/$index"
-
-/**
- * Generate a FossID snippet based on the given [index].
- */
-private fun createSnippet(index: Int): Snippet =
-    Snippet(
-        index,
-        "created$index",
-        index,
-        index,
-        index,
-        MatchType.PARTIAL,
-        "reason$index",
-        "author$index",
-        "artifact$index",
-        "version$index",
-        null,
-        "MIT",
-        null,
-        "releaseDate$index",
-        "mirror$index",
-        "file$index",
-        "fileLicense$index",
-        "url$index",
-        "hits$index",
-        index,
-        "updated$index",
-        "cpe$index",
-        "$index",
-        "matchField$index",
-        "classification$index",
-        "highlighting$index"
-    )
-
-/**
- * Generate a ORT snippet finding based on the given [index].
- */
-private fun createSnippetFindings(index: Int): SnippetFinding =
-    SnippetFinding(
-        TextLocation("/pending/file/$index", TextLocation.UNKNOWN_LINE),
-        (1..5).map { snippetIndex ->
-            OrtSnippet(
-                snippetIndex.toFloat(),
-                TextLocation("file$snippetIndex", TextLocation.UNKNOWN_LINE),
-                ArtifactProvenance(RemoteArtifact("url$snippetIndex", Hash.NONE)),
-                "pkg:generic/author$snippetIndex/artifact$snippetIndex@version$snippetIndex",
-                SpdxExpression.Companion.parse("MIT"),
-                mapOf(
-                    FossId.SNIPPET_DATA_ID to "$snippetIndex",
-                    FossId.SNIPPET_DATA_RELEASE_DATE to "releaseDate$snippetIndex",
-                    FossId.SNIPPET_DATA_MATCH_TYPE to MatchType.PARTIAL.toString(),
-                    FossId.SNIPPET_DATA_MATCH_TYPE to MatchType.PARTIAL.toString()
-                )
-            )
-        }.toSet()
-    )
-
-/**
- * Prepare this service mock to answer a request for a project with the given [projectCode]. Return a response with
- * the given [status] and [error].
- */
-private fun FossIdServiceWithVersion.expectProjectRequest(
-    projectCode: String,
-    status: Int = 200,
-    error: String? = null
-): FossIdServiceWithVersion {
-    coEvery { getProject(USER, API_KEY, projectCode) } returns
-        EntityResponseBody(status = status, error = error, data = mockk())
-    return this
-}
-
-/**
- * Prepare this service mock to answer requests for the status of the scan with the given [scanCode]. The service
- * returns responses with the given [states] in succeeding invocations.
- */
-private fun FossIdServiceWithVersion.expectCheckScanStatus(
-    scanCode: String,
-    vararg states: ScanStatus
-): FossIdServiceWithVersion {
-    val statusResponses = states.map { EntityResponseBody(status = 1, data = createScanDescription(it)) }
-    coEvery { checkScanStatus(USER, API_KEY, scanCode) } returnsMany statusResponses
-    return this
-}
-
-/**
- * Prepare this service mock to return the list of [scans] for the given [projectCode].
- */
-private fun FossIdServiceWithVersion.expectListScans(projectCode: String, scans: List<Scan>): FossIdServiceWithVersion {
-    coEvery { listScansForProject(USER, API_KEY, projectCode) } returns
-        PolymorphicResponseBody(status = 1, data = PolymorphicList(scans))
-    return this
-}
-
-/**
- * Prepare this service mock to return the list of [rules] for the given [scanCode].
- */
-private fun FossIdServiceWithVersion.expectListIgnoreRules(
-    scanCode: String,
-    rules: List<IgnoreRule>
-): FossIdServiceWithVersion {
-    coEvery { listIgnoreRules(USER, API_KEY, scanCode) } returns
-        PolymorphicResponseBody(status = 1, data = PolymorphicList(rules))
-    return this
-}
-
-/**
- * Prepare this service mock to expect a request to create an 'ignore rule' for the given [scanCode], [ruleType],
- * [value] and [scope].
- */
-private fun FossIdServiceWithVersion.expectCreateIgnoreRule(
-    scanCode: String,
-    ruleType: RuleType,
-    value: String,
-    scope: RuleScope
-): FossIdServiceWithVersion {
-    coEvery {
-        createIgnoreRule(USER, API_KEY, scanCode, ruleType, value, scope)
-    } returns EntityResponseBody(status = 1)
-    return this
-}
-
-/**
- * Prepare this service mock to expect a download trigger for the given [scanCode] and later on to report that the
- * download has finished.
- */
-private fun FossIdServiceWithVersion.expectDownload(scanCode: String): FossIdServiceWithVersion {
-    coEvery { downloadFromGit(USER, API_KEY, scanCode) } returns
-        EntityResponseBody(status = 1)
-    coEvery { checkDownloadStatus(USER, API_KEY, scanCode) } returns
-        EntityResponseBody(status = 1, data = DownloadStatus.FINISHED)
-    return this
-}
-
-/**
- * Prepare this service mock to expect a request to create a scan for the given [projectCode], [scanCode], and
- * [vcsInfo].
- */
-private fun FossIdServiceWithVersion.expectCreateScan(
-    projectCode: String,
-    scanCode: String,
-    vcsInfo: VcsInfo,
-    comment: String = "master"
-): FossIdServiceWithVersion {
-    coEvery {
-        createScan(USER, API_KEY, projectCode, scanCode, vcsInfo.url, vcsInfo.revision, comment)
-    } returns MapResponseBody(status = 1, data = mapOf("scan_id" to SCAN_ID.toString()))
-    return this
-}
-
-/**
- * Prepare this service mock to expect a request to delete the scan with the given [scanCode].
- */
-private fun FossIdServiceWithVersion.expectDeleteScan(scanCode: String): FossIdServiceWithVersion {
-    coEvery {
-        deleteScan(USER, API_KEY, scanCode)
-    } returns EntityResponseBody(status = 1, data = PolymorphicInt(0))
-    return this
-}
-
-/**
- * Prepare this service mock to answer queries for the different file types associated with the given [scanCode].
- * Based on the passed in ranges, test files are created.
- */
-private fun FossIdServiceWithVersion.mockFiles(
-    scanCode: String,
-    identifiedRange: IntRange = IntRange.EMPTY,
-    markedRange: IntRange = IntRange.EMPTY,
-    ignoredRange: IntRange = IntRange.EMPTY,
-    pendingRange: IntRange = IntRange.EMPTY,
-    snippetRange: IntRange = IntRange.EMPTY,
-    matchedLinesFlag: Boolean = false
-): FossIdServiceWithVersion {
-    val identifiedFiles = identifiedRange.map(::createIdentifiedFile)
-    val markedFiles = markedRange.map(::createMarkedIdentifiedFile)
-    val ignoredFiles = ignoredRange.map(::createIgnoredFile)
-    val pendingFiles = pendingRange.map(::createPendingFile)
-    val snippets = snippetRange.map(::createSnippet)
-    val matchedLines = MatchedLines(PolymorphicList(listOf(1, 2, 3, 21, 22, 36)), PolymorphicList(listOf(11, 12)))
-
-    coEvery { listIdentifiedFiles(USER, API_KEY, scanCode) } returns
-        PolymorphicResponseBody(
-            status = 1, data = PolymorphicList(identifiedFiles)
-        )
-    coEvery { listMarkedAsIdentifiedFiles(USER, API_KEY, scanCode) } returns
-        PolymorphicResponseBody(
-            status = 1, data = PolymorphicList(markedFiles)
-        )
-    coEvery { listIgnoredFiles(USER, API_KEY, scanCode) } returns
-        PolymorphicResponseBody(status = 1, data = PolymorphicList(ignoredFiles))
-    coEvery { listPendingFiles(USER, API_KEY, scanCode) } returns
-        PolymorphicResponseBody(status = 1, data = PolymorphicList(pendingFiles))
-    coEvery { listSnippets(USER, API_KEY, scanCode, any()) } returns
-        PolymorphicResponseBody(status = 1, data = PolymorphicList(snippets))
-    if (matchedLinesFlag) {
-        coEvery { listMatchedLines(USER, API_KEY, scanCode, any(), any()) } returns
-            EntityResponseBody(status = 1, data = matchedLines)
-    }
-
-    return this
-}
-
-/**
- * Trigger a FossID scan of the given [package][pkg].
- */
-private fun FossId.scan(
-    pkg: Package,
-    labels: Map<String, String> = emptyMap(),
-    excludes: Excludes = Excludes()
-): ScanResult =
-    scanPackage(
-        nestedProvenance = NestedProvenance(
-            root = RepositoryProvenance(
-                vcsInfo = pkg.vcsProcessed,
-                resolvedRevision = pkg.vcsProcessed.revision
-            ),
-            subRepositories = emptyMap()
-        ),
-        context = ScanContext(
-            labels = labels,
-            packageType = PackageType.PACKAGE,
-            excludes = excludes,
-            coveredPackages = listOf(pkg)
-        )
-    )
-=======
-})
->>>>>>> ed751085
+})