--- conflicted
+++ resolved
@@ -51,15 +51,8 @@
     return Project(
         id = id,
         definitionFilePath = VersionControlSystem.getPathInfo(definitionFile).path,
-<<<<<<< HEAD
-        authors = projectData?.parties?.toAuthors() ?: emptySet(),
-        // TODO: Check if package manager support native copyright holders
-        copyrightHolders = emptySet(),
-        declaredLicenses = projectData?.declaredLicense?.getDeclaredLicenses() ?: emptySet(),
-=======
         authors = projectData?.parties?.toAuthors().orEmpty(),
         declaredLicenses = projectData?.declaredLicense?.getDeclaredLicenses().orEmpty(),
->>>>>>> ed751085
         vcs = VcsInfo.EMPTY,
         vcsProcessed = PackageManager.processProjectVcs(definitionFile.parentFile, VcsInfo.EMPTY, homepageUrl),
         homepageUrl = homepageUrl,
@@ -151,8 +144,6 @@
             id = id,
             purl = pkg.purl,
             authors = pkg.parties.toAuthors(),
-            // TODO: Check if package manager support native copyright holders
-            copyrightHolders = emptySet(),
             declaredLicenses = declaredLicenses,
             declaredLicensesProcessed = declaredLicensesProcessed,
             // Only use the first line of the description because the descriptions provided by python-inspector are
