/*
 * Copyright (C) 2022 The ORT Project Authors (see <https://github.com/oss-review-toolkit/ort/blob/main/NOTICE>)
 *
 * Licensed under the Apache License, Version 2.0 (the "License");
 * you may not use this file except in compliance with the License.
 * You may obtain a copy of the License at
 *
 *     https://www.apache.org/licenses/LICENSE-2.0
 *
 * Unless required by applicable law or agreed to in writing, software
 * distributed under the License is distributed on an "AS IS" BASIS,
 * WITHOUT WARRANTIES OR CONDITIONS OF ANY KIND, either express or implied.
 * See the License for the specific language governing permissions and
 * limitations under the License.
 *
 * SPDX-License-Identifier: Apache-2.0
 * License-Filename: LICENSE
 */

package org.ossreviewtoolkit.plugins.packagemanagers.swiftpm

import java.io.File

import org.ossreviewtoolkit.analyzer.AbstractPackageManagerFactory
import org.ossreviewtoolkit.analyzer.PackageManager
import org.ossreviewtoolkit.downloader.VcsHost
import org.ossreviewtoolkit.downloader.VersionControlSystem
import org.ossreviewtoolkit.model.Identifier
import org.ossreviewtoolkit.model.Issue
import org.ossreviewtoolkit.model.Package
import org.ossreviewtoolkit.model.PackageLinkage
import org.ossreviewtoolkit.model.PackageReference
import org.ossreviewtoolkit.model.Project
import org.ossreviewtoolkit.model.ProjectAnalyzerResult
import org.ossreviewtoolkit.model.RemoteArtifact
import org.ossreviewtoolkit.model.Scope
import org.ossreviewtoolkit.model.VcsInfo
import org.ossreviewtoolkit.model.VcsType
import org.ossreviewtoolkit.model.config.AnalyzerConfiguration
import org.ossreviewtoolkit.model.config.RepositoryConfiguration
import org.ossreviewtoolkit.model.orEmpty
import org.ossreviewtoolkit.utils.common.CommandLineTool
import org.ossreviewtoolkit.utils.common.Os
import org.ossreviewtoolkit.utils.common.toUri
import org.ossreviewtoolkit.utils.ort.normalizeVcsUrl

private const val PACKAGE_SWIFT_NAME = "Package.swift"
private const val PACKAGE_RESOLVED_NAME = "Package.resolved"

internal const val PROJECT_TYPE = "SwiftPM"
private const val PACKAGE_TYPE = "Swift"

private const val DEPENDENCIES_SCOPE_NAME = "dependencies"

/**
 * The [Swift Package Manager](https://github.com/apple/swift-package-manager).
 */
class SwiftPm(
    name: String,
    analysisRoot: File,
    analyzerConfig: AnalyzerConfiguration,
    repoConfig: RepositoryConfiguration
) : PackageManager(name, analysisRoot, analyzerConfig, repoConfig), CommandLineTool {
    class Factory : AbstractPackageManagerFactory<SwiftPm>(PROJECT_TYPE) {
        override val globsForDefinitionFiles = listOf(PACKAGE_SWIFT_NAME, PACKAGE_RESOLVED_NAME)

        override fun create(
            analysisRoot: File,
            analyzerConfig: AnalyzerConfiguration,
            repoConfig: RepositoryConfiguration
        ) = SwiftPm(type, analysisRoot, analyzerConfig, repoConfig)
    }

    override fun command(workingDir: File?) = if (Os.isWindows) "swift.exe" else "swift"

    override fun transformVersion(output: String) = output.substringAfter("version ").substringBefore(" (")

    override fun mapDefinitionFiles(definitionFiles: List<File>): List<File> {
        return definitionFiles.filterNot { file -> file.path.contains(".build/checkouts") }
    }

    override fun resolveDependencies(definitionFile: File, labels: Map<String, String>): List<ProjectAnalyzerResult> {
        if (definitionFile.name != PACKAGE_RESOLVED_NAME) {
            requireLockfile(definitionFile.parentFile) { definitionFile.resolveSibling(PACKAGE_RESOLVED_NAME).isFile }
        }

        return when (definitionFile.name) {
            PACKAGE_SWIFT_NAME -> resolveDefinitionFileDependencies(definitionFile)
            else -> resolveLockfileDependencies(definitionFile)
        }
    }

    /**
     * Resolves dependencies when only a lockfile aka `Package.Resolved` is available. This commonly applies to e.g.
     * Xcode projects which only have a lockfile, but no `Package.swift` file.
     */
    private fun resolveLockfileDependencies(packageResolvedFile: File): List<ProjectAnalyzerResult> {
        val issues = mutableListOf<Issue>()
        val packages = mutableSetOf<Package>()
        val scopeDependencies = mutableSetOf<Scope>()

        parseLockfile(packageResolvedFile).onSuccess { pins ->
            pins.mapTo(packages) { it.toPackage() }
            scopeDependencies += Scope(
                name = DEPENDENCIES_SCOPE_NAME,
                dependencies = packages.mapTo(mutableSetOf()) { it.toReference(linkage = PackageLinkage.DYNAMIC) }
            )
        }.onFailure {
            issues += Issue(source = managerName, message = it.message.orEmpty())
        }

        return listOf(
            ProjectAnalyzerResult(
                project = projectFromDefinitionFile(packageResolvedFile, scopeDependencies),
                packages = packages,
                issues = issues
            )
        )
    }

    /**
     * Resolves dependencies of a `Package.swift` file.
     * This method parses dependencies from `swift package show-dependencies --format json` output.
     * Also, this method provides parent-child associations for parsed dependencies.
     */
    private fun resolveDefinitionFileDependencies(packageSwiftFile: File): List<ProjectAnalyzerResult> {
        val swiftPackage = getSwiftPackage(packageSwiftFile)

        val issues = mutableListOf<Issue>()
        val packages = mutableSetOf<Package>()
        val scopeDependencies = mutableSetOf<Scope>()
        val pinsByIdentity = mutableMapOf<String, PinV2>()

        val lockfile = packageSwiftFile.resolveSibling(PACKAGE_RESOLVED_NAME)
        if (lockfile.isFile) {
            // The command `swift package show-dependencies` does not create a (non-existing) lockfile in case there
            // are no non-local dependencies.
            parseLockfile(lockfile).onSuccess { pins ->
                pins.associateByTo(pinsByIdentity) { it.identity }
            }.onFailure {
                issues += Issue(source = managerName, message = it.message.orEmpty())
            }
        }

        swiftPackage.getTransitiveDependencies().mapTo(packages) { it.toPackage(pinsByIdentity) }
        scopeDependencies += Scope(
            name = DEPENDENCIES_SCOPE_NAME,
            dependencies = swiftPackage.dependencies.mapTo(mutableSetOf()) { it.toPackageReference(pinsByIdentity) }
        )

        return listOf(
            ProjectAnalyzerResult(
                project = projectFromDefinitionFile(packageSwiftFile, scopeDependencies),
                packages = packages,
                issues = issues
            )
        )
    }

    private fun getSwiftPackage(packageSwiftFile: File): SwiftPackage {
        // TODO: Handle errors from stderr.
        val result = run(
            packageSwiftFile.parentFile,
            "package",
            "show-dependencies",
            "--format",
            "json"
        ).stdout

        return parseSwiftPackage(result)
    }

    private fun projectFromDefinitionFile(definitionFile: File, scopeDependencies: Set<Scope>): Project {
        val vcsInfo = VersionControlSystem.forDirectory(definitionFile.parentFile)?.getInfo().orEmpty()

        val projectIdentifier = Identifier(
            type = managerName,
            version = vcsInfo.revision,
            namespace = "",
            name = getFallbackProjectName(analysisRoot, definitionFile)
        )

        return Project(
            vcs = VcsInfo.EMPTY,
            id = projectIdentifier,
<<<<<<< HEAD
            authors = emptySet(),
            copyrightHolders = emptySet(),
=======
>>>>>>> ed751085
            declaredLicenses = emptySet(),
            homepageUrl = "",
            scopeDependencies = scopeDependencies,
            vcsProcessed = processProjectVcs(definitionFile.parentFile),
            definitionFilePath = VersionControlSystem.getPathInfo(definitionFile).path
        )
    }
}

private fun SwiftPackage.toId(pinsByIdentity: Map<String, PinV2>): Identifier =
    pinsByIdentity[identity]?.toId() ?: Identifier(
        type = PACKAGE_TYPE,
        namespace = "",
        name = getCanonicalName(url),
        version = version.takeUnless { it == "unspecified" }.orEmpty()
    )

private fun SwiftPackage.toVcsInfo(pinsByIdentity: Map<String, PinV2>): VcsInfo =
    pinsByIdentity[identity]?.toVcsInfo() ?: VcsHost.parseUrl(url)

private fun SwiftPackage.toPackage(pinsByIdentity: Map<String, PinV2>): Package =
    createPackage(toId(pinsByIdentity), toVcsInfo(pinsByIdentity))

private fun SwiftPackage.toPackageReference(pinsByIdentity: Map<String, PinV2>): PackageReference =
    PackageReference(
        id = toId(pinsByIdentity),
        dependencies = dependencies.mapTo(mutableSetOf()) { it.toPackageReference(pinsByIdentity) }
    )

private fun SwiftPackage.getTransitiveDependencies(): Set<SwiftPackage> {
    val queue = dependencies.toMutableList()
    val result = mutableSetOf<SwiftPackage>()

    while (queue.isNotEmpty()) {
        val swiftPackage = queue.removeFirst()
        result += swiftPackage
        queue += swiftPackage.dependencies
    }

    return result
}

private fun PinV2.toId(): Identifier =
    Identifier(
        type = PACKAGE_TYPE,
        namespace = "",
        name = getCanonicalName(location),
        version = state?.run {
            when {
                !version.isNullOrBlank() -> version
                !revision.isNullOrBlank() -> "revision-$revision"
                !branch.isNullOrBlank() -> "branch-$branch"
                else -> ""
            }
        }.orEmpty()
    )

private fun PinV2.toVcsInfo(): VcsInfo {
    if (kind != PinV2.Kind.REMOTE_SOURCE_CONTROL) return VcsInfo.EMPTY

    return VcsInfo(
        type = VcsType.GIT,
        url = normalizeVcsUrl(location),
        revision = state?.revision.orEmpty()
    )
}

private fun PinV2.toPackage(): Package = createPackage(toId(), toVcsInfo())

private fun createPackage(id: Identifier, vcsInfo: VcsInfo) =
    Package(
        vcs = vcsInfo,
        description = "",
        id = id,
        binaryArtifact = RemoteArtifact.EMPTY,
        sourceArtifact = RemoteArtifact.EMPTY,
        declaredLicenses = emptySet(), // SPM files do not declare any licenses.
        homepageUrl = ""
    )

/**
 * Return the canonical name for a package based on the given [repositoryUrl].
 * The algorithm assumes that the repository URL does not point to the local file
 * system, as support for local dependencies is not implemented yet in ORT. Otherwise,
 * the algorithm tries to effectively mimic the algorithm described in
 * https://github.com/apple/swift-package-manager/blob/24bfdd180afdf78160e7a2f6f6deb2c8249d40d3/Sources/PackageModel/PackageIdentity.swift#L345-L415.
 */
internal fun getCanonicalName(repositoryUrl: String): String {
    val normalizedUrl = normalizeVcsUrl(repositoryUrl)
    return normalizedUrl.toUri {
        it.host + it.path.removeSuffix(".git")
    }.getOrDefault(normalizedUrl).lowercase()
}<|MERGE_RESOLUTION|>--- conflicted
+++ resolved
@@ -183,11 +183,6 @@
         return Project(
             vcs = VcsInfo.EMPTY,
             id = projectIdentifier,
-<<<<<<< HEAD
-            authors = emptySet(),
-            copyrightHolders = emptySet(),
-=======
->>>>>>> ed751085
             declaredLicenses = emptySet(),
             homepageUrl = "",
             scopeDependencies = scopeDependencies,
