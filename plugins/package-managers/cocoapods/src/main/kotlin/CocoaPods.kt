/*
 * Copyright (C) 2021 The ORT Project Authors (see <https://github.com/oss-review-toolkit/ort/blob/main/NOTICE>)
 *
 * Licensed under the Apache License, Version 2.0 (the "License");
 * you may not use this file except in compliance with the License.
 * You may obtain a copy of the License at
 *
 *     https://www.apache.org/licenses/LICENSE-2.0
 *
 * Unless required by applicable law or agreed to in writing, software
 * distributed under the License is distributed on an "AS IS" BASIS,
 * WITHOUT WARRANTIES OR CONDITIONS OF ANY KIND, either express or implied.
 * See the License for the specific language governing permissions and
 * limitations under the License.
 *
 * SPDX-License-Identifier: Apache-2.0
 * License-Filename: LICENSE
 */

package org.ossreviewtoolkit.plugins.packagemanagers.cocoapods

import com.fasterxml.jackson.annotation.JsonIgnoreProperties
import com.fasterxml.jackson.core.JsonParser
import com.fasterxml.jackson.databind.DeserializationContext
import com.fasterxml.jackson.databind.JsonNode
import com.fasterxml.jackson.databind.annotation.JsonDeserialize
import com.fasterxml.jackson.databind.deser.std.StdDeserializer
import com.fasterxml.jackson.databind.node.ObjectNode

import java.io.File
import java.io.IOException

import org.apache.logging.log4j.kotlin.logger
import org.ossreviewtoolkit.analyzer.AbstractPackageManagerFactory
import org.ossreviewtoolkit.analyzer.PackageManager
import org.ossreviewtoolkit.downloader.VersionControlSystem
import org.ossreviewtoolkit.model.Hash
import org.ossreviewtoolkit.model.Identifier
import org.ossreviewtoolkit.model.Issue
import org.ossreviewtoolkit.model.Package
import org.ossreviewtoolkit.model.PackageReference
import org.ossreviewtoolkit.model.Project
import org.ossreviewtoolkit.model.ProjectAnalyzerResult
import org.ossreviewtoolkit.model.RemoteArtifact
import org.ossreviewtoolkit.model.Scope
import org.ossreviewtoolkit.model.VcsInfo
import org.ossreviewtoolkit.model.VcsType
import org.ossreviewtoolkit.model.config.AnalyzerConfiguration
import org.ossreviewtoolkit.model.config.RepositoryConfiguration
import org.ossreviewtoolkit.model.createAndLogIssue
import org.ossreviewtoolkit.model.orEmpty
import org.ossreviewtoolkit.model.readValue
import org.ossreviewtoolkit.model.utils.toPurl
import org.ossreviewtoolkit.model.yamlMapper
import org.ossreviewtoolkit.utils.common.CommandLineTool
import org.ossreviewtoolkit.utils.common.Os
import org.ossreviewtoolkit.utils.common.collectMessages
import org.ossreviewtoolkit.utils.common.stashDirectories
import org.ossreviewtoolkit.utils.common.textValueOrEmpty

import org.semver4j.RangesList
import org.semver4j.RangesListFactory

/**
 * The [CocoaPods](https://cocoapods.org/) package manager for Objective-C.
 *
 * As pre-condition for the analysis each respective definition file must have a sibling lockfile named 'Podfile.lock'.
 * The dependency tree is constructed solely based on parsing that lockfile. So, the dependency tree can be constructed
 * on any platform. Note that obtaining the dependency tree from the 'pod' command without a lockfile has Xcode
 * dependencies and is not supported by this class.
 *
 * The only interactions with the 'pod' command happen in order to obtain metadata for dependencies. Therefore,
 * 'pod spec which' gets executed, which works also under Linux.
 */
class CocoaPods(
    name: String,
    analysisRoot: File,
    analyzerConfig: AnalyzerConfiguration,
    repoConfig: RepositoryConfiguration
) : PackageManager(name, analysisRoot, analyzerConfig, repoConfig), CommandLineTool {
    class Factory : AbstractPackageManagerFactory<CocoaPods>("CocoaPods") {
        override val globsForDefinitionFiles = listOf("Podfile")

        override fun create(
            analysisRoot: File,
            analyzerConfig: AnalyzerConfiguration,
            repoConfig: RepositoryConfiguration
        ) = CocoaPods(type, analysisRoot, analyzerConfig, repoConfig)
    }

    private val podspecCache = mutableMapOf<String, Podspec>()

    override fun command(workingDir: File?) = if (Os.isWindows) "pod.bat" else "pod"

    override fun getVersionRequirement(): RangesList = RangesListFactory.create(">=1.11.0")

    override fun getVersionArguments() = "--version --allow-root"

    override fun beforeResolution(definitionFiles: List<File>) = checkVersion()

    override fun resolveDependencies(definitionFile: File, labels: Map<String, String>): List<ProjectAnalyzerResult> {
        return stashDirectories(Os.userHomeDirectory.resolve(".cocoapods/repos")).use {
            // Ensure to use the CDN instead of the monolithic specs repo.
            run("repo", "add-cdn", "trunk", "https://cdn.cocoapods.org", "--allow-root")

            try {
                resolveDependenciesInternal(definitionFile)
            } finally {
                // The cache entries are not re-usable across definition files because the keys do not contain the
                // dependency version. If non-default Specs repositories were supported, then these would also need to
                // be part of the key. As that's more complicated and not giving much performance prefer the more memory
                // consumption friendly option of clearing the cache.
                podspecCache.clear()
            }
        }
    }

    private fun resolveDependenciesInternal(definitionFile: File): List<ProjectAnalyzerResult> {
        val workingDir = definitionFile.parentFile
        val lockfile = workingDir.resolve(LOCKFILE_FILENAME)

        val scopes = mutableSetOf<Scope>()
        val packages = mutableSetOf<Package>()
        val issues = mutableListOf<Issue>()

        if (lockfile.isFile) {
            val lockfileData = parseLockfile(lockfile)

            scopes += Scope(SCOPE_NAME, lockfileData.dependencies)
            packages += scopes.flatMap { it.collectDependencies() }.map {
                lockfileData.externalSources[it] ?: getPackage(it, workingDir)
            }
        } else {
            issues += createAndLogIssue(
                source = managerName,
                message = "Missing lockfile '${lockfile.relativeTo(analysisRoot).invariantSeparatorsPath}' for " +
                    "definition file '${definitionFile.relativeTo(analysisRoot).invariantSeparatorsPath}'. The " +
                    "analysis of a Podfile without a lockfile is not supported."
            )
        }

        val projectAnalyzerResult = ProjectAnalyzerResult(
            packages = packages,
            project = Project(
                id = Identifier(
                    type = managerName,
                    namespace = "",
                    name = getFallbackProjectName(analysisRoot, definitionFile),
                    version = ""
                ),
                definitionFilePath = VersionControlSystem.getPathInfo(definitionFile).path,
                authors = emptySet(),
                copyrightHolders = emptySet(),
                declaredLicenses = emptySet(),
                vcs = VcsInfo.EMPTY,
                vcsProcessed = processProjectVcs(workingDir),
                scopeDependencies = scopes,
                homepageUrl = ""
            ),
            issues = issues
        )

        return listOf(projectAnalyzerResult)
    }

    private fun getPackage(id: Identifier, workingDir: File): Package {
        val podspec = getPodspec(id, workingDir) ?: return Package.EMPTY.copy(id = id, purl = id.toPurl())

        val vcs = podspec.source["git"]?.let { url ->
            VcsInfo(
                type = VcsType.GIT,
                url = url,
                revision = podspec.source["tag"].orEmpty()
            )
        }.orEmpty()

        return Package(
            id = id,
            authors = emptySet(),
<<<<<<< HEAD
            copyrightHolders = emptySet(),
            declaredLicenses = podspec.license.takeUnless { it.isEmpty() }?.let { setOf(it) } ?: emptySet(),
=======
            declaredLicenses = setOfNotNull(podspec.license.takeUnless { it.isEmpty() }),
>>>>>>> ed751085
            description = podspec.summary,
            homepageUrl = podspec.homepage,
            binaryArtifact = RemoteArtifact.EMPTY,
            sourceArtifact = podspec.source["http"]?.let { RemoteArtifact(it, Hash.NONE) }.orEmpty(),
            vcs = vcs,
            vcsProcessed = processPackageVcs(vcs, podspec.homepage)
        )
    }

    private fun getPodspec(id: Identifier, workingDir: File): Podspec? {
        podspecCache[id.name]?.let { return it }

        val podspecName = id.name.substringBefore("/")

        val podspecCommand = runCatching {
            run(
                "spec", "which", "^$podspecName$",
                "--version=${id.version}",
                "--allow-root",
                "--regex",
                workingDir = workingDir
            )
        }.getOrElse {
            val messages = it.collectMessages()

            logger.warn {
                "Failed to get the '.podspec' file for package '${id.toCoordinates()}': $messages"
            }

            if ("SSL peer certificate or SSH remote key was not OK" in messages) {
                // When running into this error (see e.g. https://github.com/CocoaPods/CocoaPods/issues/11159) abort
                // immediately, because connections are retried multiple times for each package's podspec to retrieve
                // which would otherwise take a very long time.
                throw IOException(messages)
            }

            return null
        }

        val podspecFile = File(podspecCommand.stdout.trim())

        podspecFile.readValue<Podspec>().withSubspecs().associateByTo(podspecCache) { it.name }

        return podspecCache.getValue(id.name)
    }
}

private const val LOCKFILE_FILENAME = "Podfile.lock"

private const val SCOPE_NAME = "dependencies"

private fun parseNameAndVersion(entry: String): Pair<String, String?> {
    val info = entry.split(' ', limit = 2)
    val name = info[0]

    // A version entry could look something like "(6.3.0)", "(= 2021.06.28.00-v2)", "(~> 8.15.0)", etc. Also see
    // https://guides.cocoapods.org/syntax/podfile.html#pod.
    val version = info.getOrNull(1)?.removeSurrounding("(", ")")

    return name to version
}

private data class LockfileData(
    val dependencies: Set<PackageReference>,
    val externalSources: Map<Identifier, Package>
)

private fun parseLockfile(podfileLock: File): LockfileData {
    val resolvedVersions = mutableMapOf<String, String>()
    val dependencyConstraints = mutableMapOf<String, MutableSet<String>>()
    val root = yamlMapper.readTree(podfileLock)

    // The "PODS" section lists the resolved dependencies and, nested by one level, any version constraints of their
    // direct dependencies. That is, the nesting never goes deeper than two levels.
    root.get("PODS").forEach { node ->
        when (node) {
            is ObjectNode -> {
                val (name, version) = parseNameAndVersion(node.fieldNames().asSequence().single())
                resolvedVersions[name] = checkNotNull(version)
                dependencyConstraints[name] = node.single().mapTo(mutableSetOf()) {
                    // Discard the version (which is only a constraint in this case) and just take the name.
                    parseNameAndVersion(it.textValue()).first
                }
            }

            else -> {
                val (name, version) = parseNameAndVersion(node.textValue())
                resolvedVersions[name] = checkNotNull(version)
            }
        }
    }

    val externalSources = root.get("CHECKOUT OPTIONS")?.fields()?.asSequence()?.mapNotNull {
        val checkout = it.value as ObjectNode
        val url = checkout[":git"]?.textValue() ?: return@mapNotNull null
        val revision = checkout[":commit"].textValueOrEmpty()

        // The version written to the lockfile matches the version specified in the project's ".podspec" file at the
        // given revision, so the same version might be used in different revisions. To still get a unique identifier,
        // append the revision to the version.
        val versionFromPodspec = checkNotNull(resolvedVersions[it.key])
        val uniqueVersion = "$versionFromPodspec-$revision"
        val id = Identifier("Pod", "", it.key, uniqueVersion)

        // Write the unique version back for correctly associating dependencies below.
        resolvedVersions[it.key] = uniqueVersion

        id to Package(
            id = id,
            declaredLicenses = emptySet(),
            description = "",
            homepageUrl = url,
            binaryArtifact = RemoteArtifact.EMPTY,
            sourceArtifact = RemoteArtifact.EMPTY,
            vcs = VcsInfo(VcsType.GIT, url, revision)
        )
    }?.toMap()

    fun createPackageReference(name: String): PackageReference =
        PackageReference(
            id = Identifier("Pod", "", name, resolvedVersions.getValue(name)),
            dependencies = dependencyConstraints[name].orEmpty().filter {
                // Only use a constraint as a dependency if it has a resolved version.
                it in resolvedVersions
            }.mapTo(mutableSetOf()) {
                createPackageReference(it)
            }
        )

    // The "DEPENDENCIES" section lists direct dependencies, but only along with version constraints, not with their
    // resolved versions, and eventually additional information about the source.
    val dependencies = root.get("DEPENDENCIES").mapTo(mutableSetOf()) { node ->
        // Discard the version (which is only a constraint in this case) and just take the name.
        val (name, _) = parseNameAndVersion(node.textValue())
        createPackageReference(name)
    }

    return LockfileData(dependencies, externalSources.orEmpty())
}

@JsonIgnoreProperties(ignoreUnknown = true)
private data class Podspec(
    val name: String = "",
    val version: String = "",
    @JsonDeserialize(using = LicenseDeserializer::class)
    val license: String = "",
    val summary: String = "",
    val homepage: String = "",
    val source: Map<String, String> = emptyMap(),
    private val subspecs: List<Podspec> = emptyList()
) {
    fun withSubspecs(): List<Podspec> {
        val result = mutableListOf<Podspec>()

        fun add(spec: Podspec, namePrefix: String) {
            val name = "$namePrefix${spec.name}"
            result += copy(name = "$namePrefix${spec.name}")
            spec.subspecs.forEach { add(it, "$name/") }
        }

        add(this, "")

        return result
    }
}

/**
 * Handle deserialization of the following two possible representations:
 *
 * 1. https://github.com/CocoaPods/Specs/blob/f75c24e7e9df1dac6ffa410a6fb30f01e026d4d6/Specs/8/5/e/SocketIOKit/2.0.1/SocketIOKit.podspec.json#L6-L9
 * 2. https://github.com/CocoaPods/Specs/blob/f75c24e7e9df1dac6ffa410a6fb30f01e026d4d6/Specs/8/5/e/FirebaseObjects/0.0.1/FirebaseObjects.podspec.json#L6
 */
private class LicenseDeserializer : StdDeserializer<String>(String::class.java) {
    override fun deserialize(parser: JsonParser, context: DeserializationContext): String {
        val node = parser.codec.readTree<JsonNode>(parser)

        return if (node.isTextual) {
            node.textValue()
        } else {
            node["type"].textValueOrEmpty()
        }
    }
}<|MERGE_RESOLUTION|>--- conflicted
+++ resolved
@@ -31,6 +31,7 @@
 import java.io.IOException
 
 import org.apache.logging.log4j.kotlin.logger
+
 import org.ossreviewtoolkit.analyzer.AbstractPackageManagerFactory
 import org.ossreviewtoolkit.analyzer.PackageManager
 import org.ossreviewtoolkit.downloader.VersionControlSystem
@@ -150,7 +151,6 @@
                 ),
                 definitionFilePath = VersionControlSystem.getPathInfo(definitionFile).path,
                 authors = emptySet(),
-                copyrightHolders = emptySet(),
                 declaredLicenses = emptySet(),
                 vcs = VcsInfo.EMPTY,
                 vcsProcessed = processProjectVcs(workingDir),
@@ -177,12 +177,7 @@
         return Package(
             id = id,
             authors = emptySet(),
-<<<<<<< HEAD
-            copyrightHolders = emptySet(),
-            declaredLicenses = podspec.license.takeUnless { it.isEmpty() }?.let { setOf(it) } ?: emptySet(),
-=======
             declaredLicenses = setOfNotNull(podspec.license.takeUnless { it.isEmpty() }),
->>>>>>> ed751085
             description = podspec.summary,
             homepageUrl = podspec.homepage,
             binaryArtifact = RemoteArtifact.EMPTY,
