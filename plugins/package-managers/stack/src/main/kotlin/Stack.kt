/*
 * Copyright (C) 2017 The ORT Project Authors (see <https://github.com/oss-review-toolkit/ort/blob/main/NOTICE>)
 *
 * Licensed under the Apache License, Version 2.0 (the "License");
 * you may not use this file except in compliance with the License.
 * You may obtain a copy of the License at
 *
 *     https://www.apache.org/licenses/LICENSE-2.0
 *
 * Unless required by applicable law or agreed to in writing, software
 * distributed under the License is distributed on an "AS IS" BASIS,
 * WITHOUT WARRANTIES OR CONDITIONS OF ANY KIND, either express or implied.
 * See the License for the specific language governing permissions and
 * limitations under the License.
 *
 * SPDX-License-Identifier: Apache-2.0
 * License-Filename: LICENSE
 */

package org.ossreviewtoolkit.plugins.packagemanagers.stack

import com.fasterxml.jackson.annotation.JsonIgnoreProperties
import com.fasterxml.jackson.module.kotlin.readValue
import java.io.File
import java.io.IOException

import org.apache.logging.log4j.kotlin.logger

import org.ossreviewtoolkit.analyzer.AbstractPackageManagerFactory
import org.ossreviewtoolkit.analyzer.PackageManager
import org.ossreviewtoolkit.analyzer.parseAuthorString
import org.ossreviewtoolkit.downloader.VersionControlSystem
import org.ossreviewtoolkit.model.Identifier
import org.ossreviewtoolkit.model.Package
import org.ossreviewtoolkit.model.PackageReference
import org.ossreviewtoolkit.model.Project
import org.ossreviewtoolkit.model.ProjectAnalyzerResult
import org.ossreviewtoolkit.model.RemoteArtifact
import org.ossreviewtoolkit.model.Scope
import org.ossreviewtoolkit.model.VcsInfo
import org.ossreviewtoolkit.model.VcsType
import org.ossreviewtoolkit.model.config.AnalyzerConfiguration
import org.ossreviewtoolkit.model.config.RepositoryConfiguration
import org.ossreviewtoolkit.model.jsonMapper
import org.ossreviewtoolkit.model.utils.toPurl
import org.ossreviewtoolkit.utils.common.CommandLineTool
import org.ossreviewtoolkit.utils.common.ProcessCapture
import org.ossreviewtoolkit.utils.common.safeDeleteRecursively
import org.ossreviewtoolkit.utils.ort.downloadText
import org.ossreviewtoolkit.utils.ort.okHttpClient

import org.semver4j.RangesList
import org.semver4j.RangesListFactory

private const val EXTERNAL_SCOPE_NAME = "external"
private const val TEST_SCOPE_NAME = "test"
private const val BENCH_SCOPE_NAME = "bench"

private const val HACKAGE_PACKAGE_TYPE = "hackage"
private const val PROJECT_PACKAGE_TYPE = "project package"

/**
 * The [Stack](https://haskellstack.org/) package manager for Haskell.
 */
class Stack(
    name: String,
    analysisRoot: File,
    analyzerConfig: AnalyzerConfiguration,
    repoConfig: RepositoryConfiguration
) : PackageManager(name, analysisRoot, analyzerConfig, repoConfig), CommandLineTool {
    class Factory : AbstractPackageManagerFactory<Stack>("Stack") {
        override val globsForDefinitionFiles = listOf("stack.yaml")

        override fun create(
            analysisRoot: File,
            analyzerConfig: AnalyzerConfiguration,
            repoConfig: RepositoryConfiguration
        ) = Stack(type, analysisRoot, analyzerConfig, repoConfig)
    }

    @JsonIgnoreProperties(ignoreUnknown = true)
    private data class Location(
        val url: String,
        val type: String
    )

    @JsonIgnoreProperties(ignoreUnknown = true)
    private data class Dependency(
        val name: String,
        val version: String,
        val license: String,
        val location: Location? = null,
        val dependencies: List<String> = emptyList()
    )

    override fun command(workingDir: File?) = "stack"

    override fun transformVersion(output: String) =
        // The version string can be something like:
        // Version 1.7.1 x86_64
        // Version 2.1.1, Git revision f612ea85316bbc327a64e4ad8d9f0b150dc12d4b (7648 commits) x86_64 hpack-0.31.2
        output.removePrefix("Version ").substringBefore(',').substringBefore(' ')

    override fun getVersionRequirement(): RangesList = RangesListFactory.create(">=2.1.1")

    override fun beforeResolution(definitionFiles: List<File>) = checkVersion()

    override fun resolveDependencies(definitionFile: File, labels: Map<String, String>): List<ProjectAnalyzerResult> {
        val workingDir = definitionFile.parentFile

        // Parse project information from the *.cabal file.
        val cabalFiles = workingDir.walk().filter {
            it.isFile && it.extension == "cabal"
        }.toList()

        val cabalFile = when (cabalFiles.size) {
            0 -> throw IOException("No *.cabal file found in '$workingDir'.")
            1 -> cabalFiles.first()
            else -> throw IOException("Multiple *.cabal files found in '$cabalFiles'.")
        }

        val projectPackage = parseCabalFile(cabalFile.readText())
        val projectId = projectPackage.id.copy(type = managerName)

        // Parse package information from the stack.yaml file.
        fun runStack(vararg command: String): ProcessCapture {
            // Delete any left-overs from interrupted stack runs.
            workingDir.resolve(".stack-work").safeDeleteRecursively()

            return run(workingDir, *command)
        }

        fun listDependencies(scope: String): List<Dependency> {
            val scopeOptions = listOfNotNull(
                "--$scope",
                // Disable the default inclusion of external dependencies if another scope than "external" is specified.
                "--no-$EXTERNAL_SCOPE_NAME".takeIf { scope != EXTERNAL_SCOPE_NAME }
            )

            val dependenciesJson = runStack(
                // Use a hints file for global packages to not require installing the Glasgow Haskell Compiler (GHC).
                "ls", "dependencies", "json", "--global-hints", *scopeOptions.toTypedArray()
            ).stdout

            return jsonMapper.readValue(dependenciesJson)
        }

        val allDependencies = mutableSetOf<Dependency>()

        val externalDependencyList = listDependencies(EXTERNAL_SCOPE_NAME).also { allDependencies += it }
        val testDependencyList = listDependencies(TEST_SCOPE_NAME).also { allDependencies += it }
        val benchDependencyList = listDependencies(BENCH_SCOPE_NAME).also { allDependencies += it }

        val dependencyPackageMap = mutableMapOf<Dependency, Package>()

        allDependencies.forEach { dependency ->
            val id = Identifier(
                type = "Hackage",
                namespace = "",
                name = dependency.name,
                version = dependency.version
            )

            val fallback = Package.EMPTY.copy(
                id = id,
                purl = id.toPurl(),
                declaredLicenses = setOf(dependency.license)
            )

            val pkg = when (dependency.location?.type) {
                null, HACKAGE_PACKAGE_TYPE -> {
                    // Enrich the package with additional metadata from Hackage.
                    downloadCabalFile(id)?.let {
                        parseCabalFile(it)
                    } ?: fallback
                }

                PROJECT_PACKAGE_TYPE -> {
                    // Do not add the project as a package.
                    null
                }

                else -> fallback
            }

            // Do not add the Glasgow Haskell Compiler (GHC) as a package.
            if (pkg != null && pkg.id.name != "ghc") dependencyPackageMap[dependency] = pkg
        }

        fun List<String>.toPackageReferences(): Set<PackageReference> =
            mapNotNullTo(mutableSetOf()) { name ->
                // TODO: Stack identifies dependencies only by name. Find out how dependencies with the same name but in
                //       different namespaces should be handled.
                dependencyPackageMap.entries.find { (dependency, _) -> dependency.name == name }?.let { entry ->
                    val pkg = entry.value
                    val dependencies = entry.key.dependencies.toPackageReferences()

                    pkg.toReference().copy(dependencies = dependencies)
                }
            }

        fun List<Dependency>.getProjectDependencies(): List<String> =
            single { it.location?.type == PROJECT_PACKAGE_TYPE }.dependencies

        val scopes = setOf(
            Scope(EXTERNAL_SCOPE_NAME, externalDependencyList.getProjectDependencies().toPackageReferences()),
            Scope(TEST_SCOPE_NAME, testDependencyList.getProjectDependencies().toPackageReferences()),
            Scope(BENCH_SCOPE_NAME, benchDependencyList.getProjectDependencies().toPackageReferences())
        )

        val project = Project(
            id = projectId,
            definitionFilePath = VersionControlSystem.getPathInfo(definitionFile).path,
            authors = projectPackage.authors,
            copyrightHolders = projectPackage.copyrightHolders,
            declaredLicenses = projectPackage.declaredLicenses,
            vcs = projectPackage.vcs,
            vcsProcessed = processProjectVcs(workingDir, projectPackage.vcs, projectPackage.homepageUrl),
            homepageUrl = projectPackage.homepageUrl,
            scopeDependencies = scopes
        )

        return listOf(ProjectAnalyzerResult(project, dependencyPackageMap.values.toSet()))
    }

    private fun getPackageUrl(name: String, version: String) = "https://hackage.haskell.org/package/$name-$version"

    private fun downloadCabalFile(pkgId: Identifier): String? {
        val url = "${getPackageUrl(pkgId.name, pkgId.version)}/src/${pkgId.name}.cabal"

        return okHttpClient.downloadText(url).onFailure {
            logger.warn { "Unable to retrieve Hackage metadata for package '${pkgId.toCoordinates()}'." }
        }.getOrNull()
    }

    private fun parseKeyValue(i: ListIterator<String>, keyPrefix: String = ""): Map<String, String> {
        fun getIndentation(line: String) = line.takeWhile { it.isWhitespace() }.length

        var indentation: Int? = null
        val map = mutableMapOf<String, String>()

        while (i.hasNext()) {
            val line = i.next()

            // Skip blank lines and comments.
            if (line.isBlank() || line.trimStart().startsWith("--")) continue

            if (indentation == null) {
                indentation = getIndentation(line)
            } else if (indentation != getIndentation(line)) {
                // Stop if the indentation level changes.
                i.previous()
                break
            }

            val keyValue = line.split(':', limit = 2).map { it.trim() }
            when (keyValue.size) {
                1 -> {
                    // Handle lines without a colon.
                    val nestedMap = parseKeyValue(i, keyPrefix + keyValue[0].replace(" ", "-") + "-")
                    map += nestedMap
                }

                2 -> {
                    // Handle lines with a colon.
                    val key = (keyPrefix + keyValue[0]).lowercase()

                    val valueLines = mutableListOf<String>()

                    var isBlock = false
                    if (keyValue[1].isNotEmpty()) {
                        if (keyValue[1] == "{") {
                            // Support multi-line values that use curly braces instead of indentation.
                            isBlock = true
                        } else {
                            valueLines += keyValue[1]
                        }
                    }

                    // Parse a multi-line value.
                    while (i.hasNext()) {
                        var indentedLine = i.next()

                        if (isBlock) {
                            if (indentedLine == "}") {
                                // Stop if a block closes.
                                break
                            }
                        } else {
                            if (indentedLine.isNotBlank() && getIndentation(indentedLine) <= indentation) {
                                // Stop if the indentation level does not increase.
                                i.previous()
                                break
                            }
                        }

                        indentedLine = indentedLine.trim()

                        // Within a multi-line value, lines with only a dot mark empty lines.
                        if (indentedLine == ".") {
                            if (valueLines.isNotEmpty()) valueLines += ""
                        } else {
                            valueLines += indentedLine
                        }
                    }

                    val trimmedValueLines = valueLines.dropWhile { it.isBlank() }.dropLastWhile { it.isBlank() }
                    map[key] = trimmedValueLines.joinToString("\n")
                }
            }
        }

        return map
    }

    // TODO: Consider replacing this with a Haskell helper script that calls "readGenericPackageDescription" and dumps
    //       it as JSON to the console.
    private fun parseCabalFile(cabal: String): Package {
        // For an example file see
        // https://hackage.haskell.org/package/transformers-compat-0.5.1.4/src/transformers-compat.cabal
        val map = parseKeyValue(cabal.lines().listIterator())

        val id = Identifier(
            type = "Hackage",
            namespace = map["category"].orEmpty(),
            name = map["name"].orEmpty(),
            version = map["version"].orEmpty()
        )

        val artifact = RemoteArtifact.EMPTY.copy(
            url = "${getPackageUrl(id.name, id.version)}/${id.name}-${id.version}.tar.gz"
        )

        val vcsType = (map["source-repository-this-type"] ?: map["source-repository-head-type"]).orEmpty()
        val vcsUrl = (map["source-repository-this-location"] ?: map["source-repository-head-location"]).orEmpty()
        val vcs = VcsInfo(
            type = VcsType.forName(vcsType),
            revision = map["source-repository-this-tag"].orEmpty(),
            url = vcsUrl
        )

        val homepageUrl = map["homepage"].orEmpty()

        return Package(
            id = id,
            authors = map["author"].orEmpty()
                .split(',')
                .map(String::trim)
                .filter(String::isNotEmpty)
                .mapNotNullTo(mutableSetOf(), ::parseAuthorString),
<<<<<<< HEAD
            // TODO: Check if package manager support native copyright holders
            copyrightHolders = emptySet(),
            declaredLicenses = map["license"]?.let { setOf(it) } ?: emptySet(),
=======
            declaredLicenses = setOfNotNull(map["license"]),
>>>>>>> ed751085
            description = map["description"].orEmpty(),
            homepageUrl = homepageUrl,
            binaryArtifact = RemoteArtifact.EMPTY,
            sourceArtifact = artifact,
            vcs = vcs,
            vcsProcessed = processPackageVcs(vcs, homepageUrl)
        )
    }
}<|MERGE_RESOLUTION|>--- conflicted
+++ resolved
@@ -21,6 +21,7 @@
 
 import com.fasterxml.jackson.annotation.JsonIgnoreProperties
 import com.fasterxml.jackson.module.kotlin.readValue
+
 import java.io.File
 import java.io.IOException
 
@@ -212,7 +213,6 @@
             id = projectId,
             definitionFilePath = VersionControlSystem.getPathInfo(definitionFile).path,
             authors = projectPackage.authors,
-            copyrightHolders = projectPackage.copyrightHolders,
             declaredLicenses = projectPackage.declaredLicenses,
             vcs = projectPackage.vcs,
             vcsProcessed = processProjectVcs(workingDir, projectPackage.vcs, projectPackage.homepageUrl),
@@ -260,7 +260,6 @@
                     val nestedMap = parseKeyValue(i, keyPrefix + keyValue[0].replace(" ", "-") + "-")
                     map += nestedMap
                 }
-
                 2 -> {
                     // Handle lines with a colon.
                     val key = (keyPrefix + keyValue[0]).lowercase()
@@ -348,13 +347,7 @@
                 .map(String::trim)
                 .filter(String::isNotEmpty)
                 .mapNotNullTo(mutableSetOf(), ::parseAuthorString),
-<<<<<<< HEAD
-            // TODO: Check if package manager support native copyright holders
-            copyrightHolders = emptySet(),
-            declaredLicenses = map["license"]?.let { setOf(it) } ?: emptySet(),
-=======
             declaredLicenses = setOfNotNull(map["license"]),
->>>>>>> ed751085
             description = map["description"].orEmpty(),
             homepageUrl = homepageUrl,
             binaryArtifact = RemoteArtifact.EMPTY,
