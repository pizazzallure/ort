// @ts-check
// Note: type annotations allow type checking and IDEs autocompletion

const {themes} = require('prism-react-renderer');
const lightCodeTheme = themes.github;
const darkCodeTheme = themes.dracula;

/** @type {import('@docusaurus/types').Config} */
const config = {
  title: 'OSS Review Toolkit',
  tagline: 'A suite of tools to automate software compliance checks.',
  favicon: 'img/favicon.ico',

  // Set the production url of your site here
  url: 'https://oss-review-toolkit.github.io',
  // Set the /<baseUrl>/ pathname under which your site is served
  // For GitHub pages deployment, it is often '/<projectName>/'
  baseUrl: '/ort/',

  // GitHub pages deployment config.
  // If you aren't using GitHub pages, you don't need these.
  organizationName: 'oss-review-toolkit', // Usually your GitHub org/user name.
  projectName: 'ort', // Usually your repo name.
  trailingSlash: false,

  onBrokenLinks: 'throw',
  onBrokenMarkdownLinks: 'throw',

  // Even if you don't use internalization, you can use this field to set useful
  // metadata like html lang. For example, if your site is Chinese, you may want
  // to replace "en" with "zh-Hans".
  i18n: {
    defaultLocale: 'en',
    locales: ['en'],
  },

  presets: [
    [
      'classic',
      /** @type {import('@docusaurus/preset-classic').Options} */
      ({
        docs: {
          routeBasePath: '/docs/',
          sidebarPath: require.resolve('./sidebars.js'),
          // Please change this to your repo.
          // Remove this to remove the "edit this page" links.
          editUrl:
<<<<<<< HEAD
            'https://github.com/pizazzallure/ort/tree/main/website/',
=======
            'https://github.com/pizazzalure/ort/tree/main/website/',
>>>>>>> ea53c574
        },
        blog: false,
        theme: {
          customCss: require.resolve('./src/css/custom.css'),
        },
      }),
    ],
  ],

  themeConfig:
    /** @type {import('@docusaurus/preset-classic').ThemeConfig} */
    ({
      // Replace with your project's social card
      image: 'img/ort.png',
      navbar: {
        title: 'OSS Review Toolkit',
        logo: {
          alt: 'OSS Review Toolkit',
          src: 'img/logo.svg',
        },
        items: [
          {
            type: 'docSidebar',
            sidebarId: 'docsSidebar',
            position: 'left',
            label: 'Docs',
          },
          {
            to: '/docs/getting-started/tutorial',
            label: 'Tutorial',
            position: 'left',
            activeBaseRegex: `/docs/`,
          },
          {
            href: 'https://github.com/oss-review-toolkit/ort',
            label: 'GitHub',
            position: 'right',
          },
        ],
      },
      footer: {
        style: 'dark',
        links: [
          {
            title: 'Docs',
            items: [
              {
                label: 'Docs',
                to: '/docs/intro',
              },
              {
                label: 'Tutorial',
                to: '/docs/getting-started/tutorial',
              },
              {
                label: 'Search',
                to: '/search',
              },
            ],
          },
          {
            title: 'Community',
            items: [
              {
                label: 'LinkedIn',
                href: 'https://www.linkedin.com/company/oss-review-toolkit',
              },
              {
                label: 'Slack',
                href: 'http://slack.oss-review-toolkit.org',
              },
            ],
          },
          {
            title: 'More',
            items: [
              {
                label: 'GitHub',
                href: 'https://github.com/oss-review-toolkit/ort',
              },
            ],
          },
        ],
        copyright: `Copyright © ${new Date().getFullYear()} The ORT Project Authors. Built with Docusaurus.`,
      },
      prism: {
        theme: lightCodeTheme,
        darkTheme: darkCodeTheme,
        additionalLanguages: ['bash', 'batch'],
      },
      algolia: {
        // The application ID provided by Algolia.
        appId: 'GBVAB0K8M8',

        // The public API key, safe to commit.
        apiKey: '4f04967a5a1f4b277d59d741a077affd',

        indexName: 'oss-review-toolkit',
        contextualSearch: true,
        searchPagePath: 'search',
      },
    }),
};

module.exports = config;<|MERGE_RESOLUTION|>--- conflicted
+++ resolved
@@ -45,11 +45,7 @@
           // Please change this to your repo.
           // Remove this to remove the "edit this page" links.
           editUrl:
-<<<<<<< HEAD
-            'https://github.com/pizazzallure/ort/tree/main/website/',
-=======
-            'https://github.com/pizazzalure/ort/tree/main/website/',
->>>>>>> ea53c574
+            'https://github.com/oss-review-toolkit/ort/tree/main/website/',
         },
         blog: false,
         theme: {
