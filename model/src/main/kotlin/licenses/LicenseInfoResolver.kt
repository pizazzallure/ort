/*
 * Copyright (C) 2017 The ORT Project Authors (see <https://github.com/oss-review-toolkit/ort/blob/main/NOTICE>)
 *
 * Licensed under the Apache License, Version 2.0 (the "License");
 * you may not use this file except in compliance with the License.
 * You may obtain a copy of the License at
 *
 *     https://www.apache.org/licenses/LICENSE-2.0
 *
 * Unless required by applicable law or agreed to in writing, software
 * distributed under the License is distributed on an "AS IS" BASIS,
 * WITHOUT WARRANTIES OR CONDITIONS OF ANY KIND, either express or implied.
 * See the License for the specific language governing permissions and
 * limitations under the License.
 *
 * SPDX-License-Identifier: Apache-2.0
 * License-Filename: LICENSE
 */

package org.ossreviewtoolkit.model.licenses

import org.ossreviewtoolkit.model.*
import org.ossreviewtoolkit.model.config.CopyrightGarbage
import org.ossreviewtoolkit.model.config.LicenseFilePatterns
import org.ossreviewtoolkit.model.config.PathExclude
import org.ossreviewtoolkit.model.utils.*
import org.ossreviewtoolkit.utils.ort.createOrtTempDir
import org.ossreviewtoolkit.utils.spdx.SpdxSingleLicenseExpression
import java.util.concurrent.ConcurrentHashMap

class LicenseInfoResolver(
    private val provider: LicenseInfoProvider,
    private val copyrightGarbage: CopyrightGarbage,
    val addAuthorsToCopyrights: Boolean,
    val archiver: FileArchiver?,
    val licenseFilePatterns: LicenseFilePatterns = LicenseFilePatterns.DEFAULT
) {
    private val resolvedLicenseInfo = ConcurrentHashMap<Identifier, ResolvedLicenseInfo>()
    private val resolvedLicenseFiles = ConcurrentHashMap<Identifier, ResolvedLicenseFileInfo>()
    private val rootLicenseMatcher = RootLicenseMatcher(
        licenseFilePatterns = licenseFilePatterns.copy(rootLicenseFilenames = emptyList())
    )
    private val findingsMatcher = FindingsMatcher(RootLicenseMatcher(licenseFilePatterns))

    /**
     * Get the [ResolvedLicenseInfo] for the project or package identified by [id].
     */
    fun resolveLicenseInfo(id: Identifier): ResolvedLicenseInfo =
        resolvedLicenseInfo.getOrPut(id) { createLicenseInfo(id) }

    /**
     * Get the [ResolvedLicenseFileInfo] for the project or package identified by [id]. Requires an [archiver] to be
     * configured, otherwise always returns empty results.
     */
    fun resolveLicenseFiles(id: Identifier): ResolvedLicenseFileInfo =
        resolvedLicenseFiles.getOrPut(id) { createLicenseFileInfo(id) }

    private fun createLicenseInfo(id: Identifier): ResolvedLicenseInfo {
        val licenseInfo = provider.get(id)

        val concludedLicenses = licenseInfo.concludedLicenseInfo.concludedLicense?.decompose().orEmpty()
        val declaredLicenses = licenseInfo.declaredLicenseInfo.processed.decompose()

        val resolvedLicenses = mutableMapOf<SpdxSingleLicenseExpression, ResolvedLicenseBuilder>()

        fun SpdxSingleLicenseExpression.builder() = resolvedLicenses.getOrPut(this) { ResolvedLicenseBuilder(this) }

        // Handle concluded licenses.
        concludedLicenses.forEach { license ->
            license.builder().apply {
                licenseInfo.concludedLicenseInfo.concludedLicense?.also {
                    originalExpressions += ResolvedOriginalExpression(expression = it, source = LicenseSource.CONCLUDED)
                }

                val curatedCopyrightHolders: MutableSet<String> = mutableSetOf()
                licenseInfo.concludedLicenseInfo.appliedCurations.forEach {
                    it.curation.copyrightHolders?.let { it1 -> curatedCopyrightHolders.addAll(it1) }
                }

                // associate the curated copyright holder to the concluded licenses.
                locations += ResolvedLicenseLocation(
                    provenance = UnknownProvenance,
                    location = UNDEFINED_TEXT_LOCATION,
                    appliedCuration = null,
                    matchingPathExcludes = emptyList(),
                    copyrights = curatedCopyrightHolders.mapTo(mutableSetOf()) { copyrightHolder ->
                        ResolvedCopyrightFinding(
                            statement = copyrightHolder,
                            location = UNDEFINED_TEXT_LOCATION,
                            matchingPathExcludes = emptyList(),
                            findingType = ResolvedCopyrightSource.PROVIDED_BY_CURATION
                        )
                    }
                )
            }
        }

        // Handle declared licenses.
        declaredLicenses.forEach { license ->
            license.builder().apply {
                licenseInfo.declaredLicenseInfo.processed.spdxExpression?.also {
                    originalExpressions += ResolvedOriginalExpression(expression = it, source = LicenseSource.DECLARED)
                }

                originalDeclaredLicenses += licenseInfo.declaredLicenseInfo.processed.mapped.filterValues {
                    it == license
                }.keys

<<<<<<< HEAD
                licenseInfo.declaredLicenseInfo.copyrightHolders.takeIf { it.isNotEmpty() }?.also {
                    locations += ResolvedLicenseLocation(
                        provenance = UnknownProvenance,
                        location = UNDEFINED_TEXT_LOCATION,
                        appliedCuration = null,
                        matchingPathExcludes = emptyList(),
                        copyrights = it.mapTo(mutableSetOf()) { copyrightHolder ->
                            ResolvedCopyrightFinding(
                                statement = copyrightHolder,
                                location = UNDEFINED_TEXT_LOCATION,
                                matchingPathExcludes = emptyList(),
                                findingType = ResolvedCopyrightSource.PROVIDED_BY_CURATION
                            )
                        }
                    )
                }

=======
>>>>>>> 6faa7ca3
                licenseInfo.declaredLicenseInfo.authors.takeIf { it.isNotEmpty() && addAuthorsToCopyrights }?.also {
                    locations += ResolvedLicenseLocation(
                        provenance = UnknownProvenance,
                        location = UNDEFINED_TEXT_LOCATION,
                        appliedCuration = null,
                        matchingPathExcludes = emptyList(),
                        copyrights = it.mapTo(mutableSetOf()) { author ->
                            val statement = "Copyright (C) $author".takeUnless {
                                author.contains("Copyright", ignoreCase = true)
                            } ?: author

                            ResolvedCopyrightFinding(
                                statement = statement,
                                location = UNDEFINED_TEXT_LOCATION,
                                matchingPathExcludes = emptyList(),
                                findingType = ResolvedCopyrightSource.PROVIDED_BY_CURATION
                            )
                        }
                    )
                }
            }
        }

        // Handle detected licenses.
        val copyrightGarbageFindings = mutableMapOf<Provenance, Set<CopyrightFinding>>()
        val filteredDetectedLicenseInfo =
            licenseInfo.detectedLicenseInfo.filterCopyrightGarbage(copyrightGarbageFindings)

        val unmatchedCopyrights = mutableMapOf<Provenance, MutableSet<ResolvedCopyrightFinding>>()
        val resolvedLocations = resolveLocations(filteredDetectedLicenseInfo, unmatchedCopyrights)
        val detectedLicenses = licenseInfo.detectedLicenseInfo.findings.flatMapTo(mutableSetOf()) { findings ->
            FindingCurationMatcher().applyAll(
                findings.licenses,
                findings.licenseFindingCurations,
                findings.relativeFindingsPath
            ).mapNotNull { curationResult ->
                val licenseFinding = curationResult.curatedFinding ?: return@mapNotNull null

                licenseFinding.license to findings.pathExcludes.any { pathExclude ->
                    pathExclude.matches(licenseFinding.location.prependedPath(findings.relativeFindingsPath))
                }
            }
        }.groupBy(keySelector = { it.first }, valueTransform = { it.second }).mapValues { (_, excluded) ->
            excluded.all { it }
        }

        resolvedLocations.keys.forEach { license ->
            license.builder().apply {
                resolvedLocations[license]?.also { locations += it }

                originalExpressions += detectedLicenses.entries.filter { (expression, _) ->
                    license in expression.decompose()
                }.map { (expression, isDetectedExcluded) ->
                    ResolvedOriginalExpression(expression, LicenseSource.DETECTED, isDetectedExcluded)
                }
            }
        }

        return ResolvedLicenseInfo(
            id,
            licenseInfo,
            resolvedLicenses.values.map { it.build() },
            copyrightGarbageFindings,
            unmatchedCopyrights
        )
    }

    private fun DetectedLicenseInfo.filterCopyrightGarbage(
        copyrightGarbageFindings: MutableMap<Provenance, Set<CopyrightFinding>>
    ): DetectedLicenseInfo {
        val filteredFindings = findings.map { finding ->
            val (copyrightGarbage, copyrightFindings) = finding.copyrights.partition { copyrightFinding ->
                copyrightFinding.statement in copyrightGarbage
            }
            copyrightGarbageFindings[finding.provenance] = copyrightGarbage.toSet()
            finding.copy(copyrights = copyrightFindings.toSet())
        }
        return DetectedLicenseInfo(filteredFindings)
    }

    private fun resolveLocations(
        detectedLicenseInfo: DetectedLicenseInfo,
        unmatchedCopyrights: MutableMap<Provenance, MutableSet<ResolvedCopyrightFinding>>
    ): Map<SpdxSingleLicenseExpression, Set<ResolvedLicenseLocation>> {
        val resolvedLocations = mutableMapOf<SpdxSingleLicenseExpression, MutableSet<ResolvedLicenseLocation>>()
        val curationMatcher = FindingCurationMatcher()

        detectedLicenseInfo.findings.forEach { findings ->
            val licenseCurationResults =
                curationMatcher
                    .applyAll(findings.licenses, findings.licenseFindingCurations, findings.relativeFindingsPath)
                    .associateBy { it.curatedFinding }

            // TODO: Currently license findings that are mapped to null are ignored, but they should be included in the
            //       resolved license for completeness, e.g. to show in a report that a license finding was marked as
            //       false positive.
            val curatedLicenseFindings = licenseCurationResults.keys.filterNotNull().toSet()
            val matchResult = findingsMatcher.match(curatedLicenseFindings, findings.copyrights)

            matchResult.matchedFindings.forEach { (licenseFinding, copyrightFindings) ->
                val resolvedCopyrightFindings = resolveCopyrights(
                    copyrightFindings,
                    findings.pathExcludes,
                    findings.relativeFindingsPath
                )

                // TODO: Currently only the first curation for the license finding is recorded here and the original
                //       findings are ignored, but for completeness all curations and original findings should be
                //       included in the resolved license, e.g. to show in a report which original license findings were
                //       curated.
                val appliedCuration =
                    licenseCurationResults.getValue(licenseFinding).originalFindings.firstOrNull()?.second

                val matchingPathExcludes = findings.pathExcludes.filter {
                    it.matches(licenseFinding.location.prependedPath(findings.relativeFindingsPath))
                }

                licenseFinding.license.decompose().forEach { singleLicense ->
                    resolvedLocations.getOrPut(singleLicense) { mutableSetOf() } += ResolvedLicenseLocation(
                        findings.provenance,
                        licenseFinding.location,
                        appliedCuration = appliedCuration,
                        matchingPathExcludes = matchingPathExcludes,
                        copyrights = resolvedCopyrightFindings
                    )
                }
            }

            unmatchedCopyrights.getOrPut(findings.provenance) { mutableSetOf() } += resolveCopyrights(
                copyrightFindings = matchResult.unmatchedCopyrights,
                pathExcludes = findings.pathExcludes,
                relativeFindingsPath = findings.relativeFindingsPath
            )
        }

        return resolvedLocations
    }

    private fun resolveCopyrights(
        copyrightFindings: Set<CopyrightFinding>,
        pathExcludes: List<PathExclude>,
        relativeFindingsPath: String
    ): Set<ResolvedCopyrightFinding> =
        copyrightFindings.mapTo(mutableSetOf()) { finding ->
            val matchingPathExcludes = pathExcludes.filter {
                it.matches(finding.location.prependedPath(relativeFindingsPath))
            }

            ResolvedCopyrightFinding(
                finding.statement, finding.location, matchingPathExcludes,
                ResolvedCopyrightSource.DETERMINED_BY_SCANNER
            )
        }

    private fun createLicenseFileInfo(id: Identifier): ResolvedLicenseFileInfo {
        if (archiver == null) {
            return ResolvedLicenseFileInfo(id, emptyList())
        }

        val licenseInfo = resolveLicenseInfo(id)
        val licenseFiles = mutableListOf<ResolvedLicenseFile>()

        licenseInfo.flatMapTo(mutableSetOf()) { resolvedLicense ->
            resolvedLicense.locations.map { it.provenance }
        }.forEach { provenance ->
            val archiveDir = createOrtTempDir("archive").apply { deleteOnExit() }

            when (provenance) {
                is UnknownProvenance -> return@forEach
                is KnownProvenance -> if (!archiver.unarchive(archiveDir, provenance)) return@forEach
            }

            val directory = (provenance as? RepositoryProvenance)?.vcsInfo?.path.orEmpty()
            val rootLicenseFiles = rootLicenseMatcher.getApplicableLicenseFilesForDirectories(
                relativeFilePaths = archiveDir.walk().filter { it.isFile }.mapTo(mutableSetOf()) {
                    it.toRelativeString(archiveDir)
                },
                directories = listOf(directory)
            ).getValue(directory)

            licenseFiles += rootLicenseFiles.map { relativePath ->
                ResolvedLicenseFile(
                    provenance = provenance,
                    licenseInfo.filter(provenance, relativePath),
                    relativePath,
                    archiveDir.resolve(relativePath)
                )
            }
        }

        return ResolvedLicenseFileInfo(id, licenseFiles)
    }
}

private class ResolvedLicenseBuilder(val license: SpdxSingleLicenseExpression) {
    val originalDeclaredLicenses = mutableSetOf<String>()
    val originalExpressions = mutableSetOf<ResolvedOriginalExpression>()
    val locations = mutableSetOf<ResolvedLicenseLocation>()

    fun build() = ResolvedLicense(license, originalDeclaredLicenses, originalExpressions, locations)
}

private val UNDEFINED_TEXT_LOCATION = TextLocation(".", TextLocation.UNKNOWN_LINE, TextLocation.UNKNOWN_LINE)<|MERGE_RESOLUTION|>--- conflicted
+++ resolved
@@ -106,26 +106,6 @@
                     it == license
                 }.keys
 
-<<<<<<< HEAD
-                licenseInfo.declaredLicenseInfo.copyrightHolders.takeIf { it.isNotEmpty() }?.also {
-                    locations += ResolvedLicenseLocation(
-                        provenance = UnknownProvenance,
-                        location = UNDEFINED_TEXT_LOCATION,
-                        appliedCuration = null,
-                        matchingPathExcludes = emptyList(),
-                        copyrights = it.mapTo(mutableSetOf()) { copyrightHolder ->
-                            ResolvedCopyrightFinding(
-                                statement = copyrightHolder,
-                                location = UNDEFINED_TEXT_LOCATION,
-                                matchingPathExcludes = emptyList(),
-                                findingType = ResolvedCopyrightSource.PROVIDED_BY_CURATION
-                            )
-                        }
-                    )
-                }
-
-=======
->>>>>>> 6faa7ca3
                 licenseInfo.declaredLicenseInfo.authors.takeIf { it.isNotEmpty() && addAuthorsToCopyrights }?.also {
                     locations += ResolvedLicenseLocation(
                         provenance = UnknownProvenance,
