--- conflicted
+++ resolved
@@ -90,22 +90,6 @@
                 }
 
                 // associate the curated copyright holder to the concluded licenses.
-<<<<<<< HEAD
-                locations += ResolvedLicenseLocation(
-                    provenance = UnknownProvenance,
-                    location = UNDEFINED_TEXT_LOCATION,
-                    appliedCuration = null,
-                    matchingPathExcludes = emptyList(),
-                    copyrights = curatedCopyrightHolders.mapTo(mutableSetOf()) { copyrightHolder ->
-                        ResolvedCopyrightFinding(
-                            statement = copyrightHolder,
-                            location = UNDEFINED_TEXT_LOCATION,
-                            matchingPathExcludes = emptyList(),
-                            findingType = ResolvedCopyrightSource.PROVIDED_BY_CURATION
-                        )
-                    }
-                )
-=======
                 if(curatedCopyrightHolders.isNotEmpty()) {
                     locations += ResolvedLicenseLocation(
                         provenance = UnknownProvenance,
@@ -116,12 +100,12 @@
                             ResolvedCopyrightFinding(
                                 statement = copyrightHolder,
                                 location = UNDEFINED_TEXT_LOCATION,
-                                matchingPathExcludes = emptyList()
+                                matchingPathExcludes = emptyList(),
+                                findingType = ResolvedCopyrightSource.PROVIDED_BY_CURATION
                             )
                         }
                     )
                 }
->>>>>>> 8795d432
             }
         }
 
